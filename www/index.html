<!DOCTYPE html>
<html>
  <head>
    <meta charset="utf-8">
    <meta name="viewport" content="initial-scale=1, maximum-scale=1, user-scalable=no, width=device-width">
    <title></title>
    <link href="css/ionic.app.css" rel="stylesheet">
    <script src="lib/ionic/js/ionic.bundle.js"></script>
    <script src="cordova.js"></script>
<<<<<<< HEAD
    <script src="lib/angular-translate/angular-translate.js"></script>
    <script src="lib/angular-translate-loader-partial/angular-translate-loader-partial.js"></script>
    <script src="lib/ngCordova/dist/ng-cordova.js"></script>
=======
    <script src="lib/ydn.db/jsc/ydn.db-dev.js"></script>
>>>>>>> 1b2f4090
    <script src="build/mm.bundle.js"></script>
  </head>
  <body ng-app="mm">
    <ion-nav-view></ion-nav-view>
  </body>
</html><|MERGE_RESOLUTION|>--- conflicted
+++ resolved
@@ -7,13 +7,10 @@
     <link href="css/ionic.app.css" rel="stylesheet">
     <script src="lib/ionic/js/ionic.bundle.js"></script>
     <script src="cordova.js"></script>
-<<<<<<< HEAD
     <script src="lib/angular-translate/angular-translate.js"></script>
     <script src="lib/angular-translate-loader-partial/angular-translate-loader-partial.js"></script>
     <script src="lib/ngCordova/dist/ng-cordova.js"></script>
-=======
     <script src="lib/ydn.db/jsc/ydn.db-dev.js"></script>
->>>>>>> 1b2f4090
     <script src="build/mm.bundle.js"></script>
   </head>
   <body ng-app="mm">
